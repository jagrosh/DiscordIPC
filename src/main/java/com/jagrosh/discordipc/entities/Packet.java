--- conflicted
+++ resolved
@@ -13,21 +13,19 @@
  * See the License for the specific language governing permissions and
  * limitations under the License.
  */
+
 package com.jagrosh.discordipc.entities;
 
+import com.jagrosh.discordipc.IPCClient;
+import com.jagrosh.discordipc.IPCListener;
 import com.google.gson.JsonObject;
 
 import java.io.UnsupportedEncodingException;
 import java.nio.ByteBuffer;
-<<<<<<< HEAD
-=======
-import java.nio.charset.StandardCharsets;
-import org.json.JSONObject;
->>>>>>> 18b6096d
 
 /**
- * A data-packet received from Discord via an {@link com.jagrosh.discordipc.IPCClient IPCClient}.<br>
- * These can be handled via an implementation of {@link com.jagrosh.discordipc.IPCListener IPCListener}.
+ * A data-packet received from Discord via an {@link IPCClient IPCClient}.<br>
+ * These can be handled via an implementation of {@link IPCListener IPCListener}.
  *
  * @author John Grosh (john.a.grosh@gmail.com)
  */
@@ -65,7 +63,6 @@
      *
      * @return This Packet as a {@code byte} array.
      */
-<<<<<<< HEAD
     public byte[] toBytes() {
         String s = data.toString();
 
@@ -77,12 +74,6 @@
         }
 
         ByteBuffer packet = ByteBuffer.allocate(d.length + 2 * Integer.BYTES);
-=======
-    public byte[] toBytes()
-    {
-        byte[] d = data.toString().getBytes(StandardCharsets.UTF_8);
-        ByteBuffer packet = ByteBuffer.allocate(d.length + 2*Integer.BYTES);
->>>>>>> 18b6096d
         packet.putInt(Integer.reverseBytes(op.ordinal()));
         packet.putInt(Integer.reverseBytes(d.length));
         packet.put(d);
@@ -99,7 +90,7 @@
     }
 
     /**
-     * Gets the {@link JsonObject} value as a part of this {@link Packet}.
+     * Gets the Raw {@link JsonObject} value as a part of this {@link Packet}.
      *
      * @return The JSONObject value of this Packet.
      */
@@ -112,10 +103,18 @@
         return "Pkt:" + getOp() + getJson().toString();
     }
 
+    public String toDecodedString() {
+        try {
+            return "Pkt:" + getOp() + new String(getJson().toString().getBytes(encoding));
+        } catch (UnsupportedEncodingException e) {
+            return "Pkt:" + getOp() + getJson().toString();
+        }
+    }
+
     /**
      * Discord response OpCode values that are
      * sent with response data to and from Discord
-     * and the {@link com.jagrosh.discordipc.IPCClient IPCClient}
+     * and the {@link IPCClient IPCClient}
      * connected.
      */
     public enum OpCode {
