--- conflicted
+++ resolved
@@ -10,42 +10,24 @@
 
     <dependencies>
         <dependency>
-<<<<<<< HEAD
             <groupId>com.google.code.gson</groupId>
             <artifactId>gson</artifactId>
-            <version>2.8.0</version>
-=======
-            <groupId>org.json</groupId>
-            <artifactId>json</artifactId>
-            <version>20230227</version>
->>>>>>> a8d6631c
+            <version>2.10.1</version>
         </dependency>
         <dependency>
             <groupId>org.slf4j</groupId>
             <artifactId>slf4j-api</artifactId>
-<<<<<<< HEAD
-            <version>1.7.36</version>
-=======
             <version>2.0.7</version>
->>>>>>> a8d6631c
         </dependency>
         <dependency>
             <groupId>com.kohlschutter.junixsocket</groupId>
             <artifactId>junixsocket-common</artifactId>
-<<<<<<< HEAD
-            <version>2.4.0</version>
-=======
             <version>2.6.2</version>
->>>>>>> a8d6631c
         </dependency>
         <dependency>
             <groupId>com.kohlschutter.junixsocket</groupId>
             <artifactId>junixsocket-native-common</artifactId>
-<<<<<<< HEAD
-            <version>2.4.0</version>
-=======
             <version>2.6.2</version>
->>>>>>> a8d6631c
         </dependency>
     </dependencies>
 
